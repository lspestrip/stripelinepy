--- conflicted
+++ resolved
@@ -1,16 +1,12 @@
 #!/usr/bin/env python3
 # -*- encoding: utf-8 -*-
 
-<<<<<<< HEAD
 '''Map-related facilities
 '''
 
 from typing import Any, List
 
 from collections import namedtuple
-=======
-from typing import Any
->>>>>>> 69dd05d8
 
 import stripeline._maptools as _m
 import numpy as np
